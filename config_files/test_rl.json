--- conflicted
+++ resolved
@@ -1,9 +1,6 @@
 {
-<<<<<<< HEAD
     "agent_path": "C:\\Users\\clombardi\\RL\\agent19",
-=======
-    "agent_path": "C:\\Users\\clombardi\\RL\\agent15",
->>>>>>> 04704ed5
+
     "csv_path": "C:\\Users\\clombardi\\RL\\data.csv",
     "cnn_path": "C:\\Users\\clombardi\\RL\\cnn_surrogate3.pkl",
     "img_folder": "C:\\Thorlabs\\combined_images",
@@ -18,12 +15,7 @@
     "max_steps": 10,
     "low_range": 0.8,
     "high_range": 1.4,
-<<<<<<< HEAD
     "max_delta": 10.0,
     "run_name": "rl_test_agent16",
     "max_tension_change": 15.0
-=======
-    "max_delta": 5.0,
-    "run_name": "rl_test_7_28"
->>>>>>> 04704ed5
 }