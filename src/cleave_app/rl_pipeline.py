"""Custom Gym environment that simulates cleaving fibers using a surrogate CNN model.

The agent adjusts tension over multiple steps to achieve optimal cleave quality,
which is evaluated via a pre-trained CNN. Observations include fiber context and
tension; rewards are based on CNN predictions and tension dynamics.
"""

import os
from typing import Any, Dict, List, Optional, Tuple

import gymnasium as gym
import numpy as np
import pandas as pd
import joblib
import tensorflow as tf
from gymnasium import spaces
from stable_baselines3 import SAC
from stable_baselines3.common.env_checker import check_env


class CleaveEnv(gym.Env):
    """Creates the simulated cleave enviornment."""

    metadata = {"render_modes": ["human"]}

    def __init__(
        self,
        csv_path: str,
        cnn_path: str,
        img_folder: str,
        feature_shape: List[int],
        threshold: float,
        max_steps: int,
        low_range: float,
        high_range: float,
        max_delta: float,
<<<<<<< HEAD
        max_tension_change: float,
=======
        max_tension_change:float
>>>>>>> 04704ed5
    ) -> None:
        """
        Initialize the environment.

        Args:
            csv_path (str): Path to the CSV file with cleave data.
            cnn_path (str): Path to the trained CNN model used as a surrogate.
            img_folder (str): Directory containing cleave images.
        """
        # call gym init method
        super().__init__()

        self.cnn_model = joblib.load(cnn_path)
        self.img_folder = img_folder
        self.df = pd.read_csv(csv_path)

        self.feature_shape = feature_shape
        self.threshold = threshold
        self.low_range = low_range
        self.high_range = high_range
        self.max_delta = max_delta
        self.max_tension_change = max_tension_change

        filtered_df = self.df[self.df["CNN_Predicition"] == 1]
        # calculate ideal tensions by fiber type
        self.ideal_tensions = dict(
            filtered_df.groupby("FiberType")["CleaveTension"]
            .mean()
            .astype(np.float32)
        )

        len_fibers = len(self.df["FiberType"].unique())
        # one hot encode fiber names
        self.df = pd.get_dummies(
            self.df, columns=["FiberType"], dtype=np.int32
        )

        self.action_space = spaces.Box(
            low=-1.0, high=1.0, shape=(1,), dtype=np.float32
        )
<<<<<<< HEAD
        self.max_tension_change = max_tension_change

=======
>>>>>>> 04704ed5
        fiber_types = self.df.iloc[:, -len_fibers:]

        self.model_features = self.cnn_model.feature_names_in_
        

        other_inputs = self.df["Diameter"]

        # combine fiber names and diameter
        combined_df = pd.concat([other_inputs, fiber_types], axis=1)

        self.context_df = combined_df
        observations_total = 2 + len(self.context_df.columns)

        self.observation_space = spaces.Box(
            low=-np.inf,
            high=np.inf,
            shape=(observations_total,),
            dtype=np.float32,
        )

        self.max_steps = max_steps
        self.current_step = 0
        self.current_context = None
        self.current_tension = 0
        self.render_mode = None

    def load_process_images(self, filename: str) -> "tf.Tensor":
        """Load and preprocess image from file path.

        Args:
            filename: Image filename or path

        Returns:
            tf.Tensor: Preprocessed image tensor
        """

        if tf is None:
            raise ImportError("TensorFlow is required for image processing")

        def load_image(file):
            """Load an image and process using same preprocessing as backbone.

            Args:
                file: path to image
                preprocess_input: processing from backbone model

            Returns:
                loaded and resized image
            """
            full_path = os.path.join(self.img_folder, file)

            try:
                img_raw = tf.io.read_file(full_path)
            except FileNotFoundError:
                print(f"Image file not found: {full_path}")
                return None
            except Exception as e:
                print(f"Error loading image {full_path}: {e}")
                return None

            try:
                img = tf.image.decode_png(img_raw, channels=1)
                img = tf.image.resize(img, [224, 224])
                img = tf.image.grayscale_to_rgb(img)
                return img
            except Exception as e:
                print(f"Error processing image {full_path}: {e}")
                return None

        img = load_image(filename)
        img.set_shape([224, 224, 3])
        return img

    def reset(
        self, seed: Optional[int] = None, options: Optional[dict] = None
    ) -> Tuple[np.ndarray, Dict[str, Any]]:
        """
        Reset the environment to an initial state.

        Args:
            seed (Optional[int]): Random seed for reproducibility.
            options (Optional[dict]): Additional options for reset (unused).

        Returns:
            Tuple[np.ndarray, dict]: Initial observation and empty info dict.
        """

        super().reset(seed=seed)

        self.last_reward = 0.0

        self.current_context = self.context_df.sample(
            n=1, random_state=self.np_random
        )
        self.current_ideal_tension = self.ideal_tensions[
            self._get_current_fiber_type()
        ]
        self.current_tension = self.np_random.uniform(
            low=self.current_ideal_tension * (self.low_range),
            high=self.current_ideal_tension * (self.high_range),
        )
        self.current_step = 0

        observation = self._create_observation()

        if self.render_mode == "human":
            print("\n---------------EPISODE RESET----------------------")
            print(
                f"New Scenario: Fiber = {self._get_current_fiber_type()} Start Tension = {self.current_tension:.0f}"
            )
        fiber_type = self._get_current_fiber_type()

<<<<<<< HEAD
        info = {
            "fiber_type": self._get_current_fiber_type(),
            "start_tension": self.current_tension
        }
        return observation, info
=======
        return observation, fiber_type, {}
>>>>>>> 04704ed5

    def step(
        self,
        action: Any,
    ) -> Tuple[np.ndarray, float, bool, bool, Dict[str, Any]]:
        """Take a step in the environment using the given action.

        Args:
            action (gym.ActType): A 1D array-like action representing tension adjustment.

        Returns:
            Tuple:
                - observation (np.ndarray): The next observation.
                - reward (float): The reward received after taking the action.
                - terminated (bool): True if the episode ends successfully.
                - truncated (bool): True if the episode is truncated (max steps reached).
                - info (dict): Additional info (empty by default).
        """
        delta_tension = float(action[0] * self.max_tension_change)
        self.current_tension = self.current_tension + delta_tension
        self.current_tension = np.clip(self.current_tension, 
                                       self.current_ideal_tension*self.low_range, 
                                       self.current_ideal_tension*self.high_range)
        
        self.current_ideal_tension = self.ideal_tensions[
            self._get_current_fiber_type()
        ]

        self.current_step += 1

        model_inputs = self.current_context.copy()
        model_inputs["CleaveTension"] = self.current_tension
        model_inputs = model_inputs[self.model_features]

    
        tension_error = self.current_tension - self.current_ideal_tension

        cnn_pred = self.cnn_model.predict_proba(model_inputs)[0, 1]

        reward = 0.0
        terminated = False

        reward += 100.0 * cnn_pred

        if cnn_pred >= self.threshold:
            reward += 50.0
            terminated = True
        
        if(tension_error > 0) and (action[0] > 0):
            reward -= 25.0
        elif (tension_error < 0) and (action[0] < 0):
            reward -= 25.0
        else:
            reward += 5.0
        
        reward -= 1.0

        reward -= (abs(action[0]) ** 2) * 0.5

        truncated = self.current_step >= self.max_steps
        if truncated and not terminated:
            reward -= 50.0 * (1.0 - cnn_pred)

        if self.render_mode == "human":
            self.render(action, cnn_pred, reward)
        observation = self._create_observation()

        info = {
            "cnn_pred": float(cnn_pred),
            "current_tension": round(float(self.current_tension), 3),
            "current_ideal_tension": round(
                float(self.current_ideal_tension), 3
            ),
<<<<<<< HEAD
            #"tension_error": round(float(tension_error), 3),
=======
            "tension_error": round(float(tension_error), 3),
>>>>>>> 04704ed5
            "action": round(float(action) * self.max_tension_change, 3),
        }
        self.last_reward = reward
        return observation, float(reward), terminated, truncated, info

    def _get_current_fiber_type(self) -> str:
        """Get the name of the current fiber type from the one-hot encoded context.

        Returns:
            str: The name of the current fiber type, or 'Unknown' if not found.
        """
        for col_name in self.current_context.columns:
            if (
                "FiberType_" in col_name
                and self.current_context[col_name].iloc[0] == 1.0
            ):
                return col_name.replace("FiberType_", "")
        return "Unknown"

    def _create_observation(self) -> np.ndarray:
        """Create a numeric observation vector from the current state.

        Returns:
            np.ndarray: Concatenation of current tension and context values.
        """
        return np.concatenate(
            [[self.current_tension], self.current_context.values[0],
             np.array([self.last_reward])]
        ).astype(np.float32)

    def render(
        self, action: np.ndarray, cnn_pred: float, reward: float
    ) -> None:
        """Render the environment's current state in human-readable format.

        Args:
            action (np.ndarray): The action taken (as a 1D array).
            cnn_pred (float): The CNN's predicted cleave quality.
            reward (float): The reward received after the action.
        """
        action_str = f"{(action[0] *self.max_tension_change):+.2f}"
        cnn_str = "GOOD" if cnn_pred > self.threshold else "BAD"
        print(
            f"Step {self.current_step:2d} Tension: {self.current_tension:6.1f} (Action: {action_str:6s}) -> CNN: {cnn_str:4s}| Reward: {reward:6.1f}"
        )


class TrainAgent:
    """Class for training the RL agent"""

    def __init__(
        self,
        csv_path: str,
        cnn_path: str,
        img_folder: str,
        threshold: float,
        feature_shape: List[int],
        max_steps: int,
        low_range: float,
        high_range: float,
        max_delta: float,
<<<<<<< HEAD
        max_tension_change: float,
=======
        max_tension_change: float
>>>>>>> 04704ed5
    ) -> None:
        """
        Initialize the training environment for the RL agent.

        Args:
            csv_path (str): Path to the CSV file with cleave data.
            cnn_path (str): Path to the trained CNN model used as a surrogate.
            img_folder (str): Directory containing the cleave images.
        """

        # Initialize Enviornment
        self.env = CleaveEnv(
            csv_path=csv_path,
            cnn_path=cnn_path,
            img_folder=img_folder,
            feature_shape=feature_shape,
            threshold=threshold,
            max_steps=max_steps,
            low_range=low_range,
            high_range=high_range,
            max_delta=max_delta,
            max_tension_change=max_tension_change
        )
        check_env(self.env)

    def train(
        self,
        env: gym.Env,
        device: str,
        buffer_size: int,
        learning_rate: float,
        batch_size: int,
        tau: float,
        timesteps: int,
    ) -> None:
        """Train the agent using Soft Actor Critic algo.

        Args:
            env (gym.Env): simulated training enviornment
            device (str): cuda to use GPU
            buffer_size (int): replay buffer size
            learning_rate (float): typicall lr for ml
            batch_size (int): number of episodes to batch together
            tau (float):
        """

        self.agent = SAC(
            "MlpPolicy",
            env=self.env,
            device=device,
            verbose=0,
            buffer_size=buffer_size,
            ent_coef="auto",
            learning_rate=learning_rate,
            batch_size=batch_size,
            tau=tau,
        )
        self.agent.learn(total_timesteps=timesteps, progress_bar=True)

    def save_agent(self, save_path: str) -> None:
        self.agent.save(save_path)


class TestAgent:

    def __init__(
        self,
        csv_path: str,
        cnn_path: str,
        img_folder: str,
        agent_path: str,
        feature_shape: List[int],
        threshold: float,
        max_steps: int,
        low_range: float,
        high_range: float,
        max_delta: float,
        max_tension_change: float
    ) -> None:
        """
        Initialize the environment and load a trained agent.

        Args:
            csv_path (str): Path to the CSV file with cleave data.
            cnn_path (str): Path to the trained CNN model used as a surrogate.
            img_folder (str): Directory containing cleave images.
            agent_path (str): File path of the saved agent to load.
        """

        self.env = CleaveEnv(
            csv_path=csv_path,
            cnn_path=cnn_path,
            img_folder=img_folder,
            threshold=threshold,
            feature_shape=feature_shape,
            max_steps=max_steps,
            low_range=low_range,
            high_range=high_range,
            max_delta=max_delta,
            max_tension_change=max_tension_change
        )
        self.env.render_mode = "human"
        self.agent = SAC.load(agent_path)

    def test_agent(self, episodes: int) -> Dict:
        """Test the trained RL agent on random episodes.

        Args:
            episodes (int): total number of episodes to test agent
        """
        all_episode_info = []

        for episode in range(episodes):
<<<<<<< HEAD
            obs, info_reset = self.env.reset()
=======
            obs, fiber_type, info = self.env.reset()
>>>>>>> 04704ed5
            done = False
            episode_reward = 0

            episode_info = []
            rewards = []
            observations = []
            while not done:
                action, _ = self.agent.predict(obs, deterministic=True)

                obs, reward, terminated, truncated, info = self.env.step(
                    action
                )
                episode_info.append(info)
                rewards.append(round(reward, 3))
                observations.append(obs)

                episode_reward += reward
                done = terminated or truncated

            print(
                f"Episode {episode + 1} finished with a total reward of: {episode_reward:.2f}"
            )
            metrics = {
<<<<<<< HEAD
                "start tension": info_reset['start_tension'],
                "fiber type": info_reset['fiber_type'],
=======
                "Fiber Type": fiber_type,
>>>>>>> 04704ed5
                "episode info": episode_info,
                "rewards": rewards,
                "episode reward": round(episode_reward, 3),
            }
            all_episode_info.append(metrics)

        self.env.close()
        return all_episode_info<|MERGE_RESOLUTION|>--- conflicted
+++ resolved
@@ -34,11 +34,7 @@
         low_range: float,
         high_range: float,
         max_delta: float,
-<<<<<<< HEAD
         max_tension_change: float,
-=======
-        max_tension_change:float
->>>>>>> 04704ed5
     ) -> None:
         """
         Initialize the environment.
@@ -79,11 +75,8 @@
         self.action_space = spaces.Box(
             low=-1.0, high=1.0, shape=(1,), dtype=np.float32
         )
-<<<<<<< HEAD
         self.max_tension_change = max_tension_change
 
-=======
->>>>>>> 04704ed5
         fiber_types = self.df.iloc[:, -len_fibers:]
 
         self.model_features = self.cnn_model.feature_names_in_
@@ -196,15 +189,11 @@
             )
         fiber_type = self._get_current_fiber_type()
 
-<<<<<<< HEAD
         info = {
             "fiber_type": self._get_current_fiber_type(),
             "start_tension": self.current_tension
         }
         return observation, info
-=======
-        return observation, fiber_type, {}
->>>>>>> 04704ed5
 
     def step(
         self,
@@ -278,11 +267,7 @@
             "current_ideal_tension": round(
                 float(self.current_ideal_tension), 3
             ),
-<<<<<<< HEAD
-            #"tension_error": round(float(tension_error), 3),
-=======
             "tension_error": round(float(tension_error), 3),
->>>>>>> 04704ed5
             "action": round(float(action) * self.max_tension_change, 3),
         }
         self.last_reward = reward
@@ -344,11 +329,7 @@
         low_range: float,
         high_range: float,
         max_delta: float,
-<<<<<<< HEAD
         max_tension_change: float,
-=======
-        max_tension_change: float
->>>>>>> 04704ed5
     ) -> None:
         """
         Initialize the training environment for the RL agent.
@@ -462,11 +443,7 @@
         all_episode_info = []
 
         for episode in range(episodes):
-<<<<<<< HEAD
             obs, info_reset = self.env.reset()
-=======
-            obs, fiber_type, info = self.env.reset()
->>>>>>> 04704ed5
             done = False
             episode_reward = 0
 
@@ -490,12 +467,8 @@
                 f"Episode {episode + 1} finished with a total reward of: {episode_reward:.2f}"
             )
             metrics = {
-<<<<<<< HEAD
                 "start tension": info_reset['start_tension'],
                 "fiber type": info_reset['fiber_type'],
-=======
-                "Fiber Type": fiber_type,
->>>>>>> 04704ed5
                 "episode info": episode_info,
                 "rewards": rewards,
                 "episode reward": round(episode_reward, 3),
